--- conflicted
+++ resolved
@@ -28,11 +28,8 @@
   memory = '512mb'
   cpu_kind = 'shared'
   cpus = 1
-<<<<<<< HEAD
+
   memory_mb = 512
-=======
 
-[mounts]
   source = "data"
   destination = "/app/data"
->>>>>>> 023eef92
