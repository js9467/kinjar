# fly.toml app configuration file generated for kinjar-api on 2025-08-17T23:37:41Z
#
# See https://fly.io/docs/reference/configuration/ for information about how to use this file.
#

app = 'kinjar-api'
primary_region = 'atl'

[build]

[http_service]
  internal_port = 8080
  force_https = true
<<<<<<< HEAD
  auto_stop_machines = 'stop'
  auto_start_machines = true
  min_machines_running = 0
  processes = ['app']
=======
  min_machines_running = 1
  auto_start_machines = true
  auto_stop_machines = false

  [[http_service.checks]]
    method = "get"
    path = "/health"
    interval = "10s"
    timeout = "2s"
    grace_period = "30s"

[mounts]
  source = "data"
  destination = "/data"
>>>>>>> 97d2c041

[[vm]]
  memory = '1gb'
  cpu_kind = 'shared'
  cpus = 1
  memory_mb = 1024<|MERGE_RESOLUTION|>--- conflicted
+++ resolved
@@ -11,27 +11,11 @@
 [http_service]
   internal_port = 8080
   force_https = true
-<<<<<<< HEAD
   auto_stop_machines = 'stop'
   auto_start_machines = true
   min_machines_running = 0
   processes = ['app']
-=======
-  min_machines_running = 1
-  auto_start_machines = true
-  auto_stop_machines = false
 
-  [[http_service.checks]]
-    method = "get"
-    path = "/health"
-    interval = "10s"
-    timeout = "2s"
-    grace_period = "30s"
-
-[mounts]
-  source = "data"
-  destination = "/data"
->>>>>>> 97d2c041
 
 [[vm]]
   memory = '1gb'
